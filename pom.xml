--- conflicted
+++ resolved
@@ -62,11 +62,7 @@
   </developers>
   
   <properties>
-<<<<<<< HEAD
-    <pdfbox.version>1.8.10</pdfbox.version>
-=======
     <pdfbox.version>2.0.0-RC2</pdfbox.version>
->>>>>>> cbbe7bd7
   </properties>
   
   <dependencyManagement>
@@ -92,10 +88,6 @@
     <dependency>
       <groupId>com.helger</groupId>
       <artifactId>ph-commons</artifactId>
-<<<<<<< HEAD
-      <version>6.2.3</version>
-=======
->>>>>>> cbbe7bd7
     </dependency>
     <dependency>
       <groupId>com.helger</groupId>
